--- conflicted
+++ resolved
@@ -126,12 +126,8 @@
             ChatEntity(role: .assistant, content: "Assistant Message!")
         ]
     )
-<<<<<<< HEAD
-    @State var muted = true
+    @Previewable @State var muted = true
     @State var selectedVoice = "com.apple.speech.synthesis.voice.Fred"
-=======
-    @Previewable @State var muted = true
->>>>>>> 21e235a8
     
     
     return NavigationStack {
